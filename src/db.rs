// src/db.rs
use crate::config::CONFIG;
use sea_orm::{ConnectionTrait, Database, DatabaseConnection, DbErr, Schema};

pub type DbPool = DatabaseConnection;

pub async fn init_db() -> Result<DbPool, DbErr> {
    let database_url = &CONFIG.database_url;
    println!("Connecting to database at: {}", database_url);

    // Create the data directory if it doesn't exist
    if database_url.starts_with("sqlite:") {
        let path = database_url.trim_start_matches("sqlite:");
        let path = std::path::Path::new(path);
        if let Some(parent) = path.parent() {
            if let Err(e) = std::fs::create_dir_all(parent) {
                println!(
                    "Warning: Failed to create database directory at {}: {}",
                    parent.display(),
                    e
                );

                // Try to use a fallback location in the user's home directory
                // Using the same directory structure as in config.rs
                if let Some(home_dir) = dirs::home_dir() {
                    let fallback_dir = home_dir.join(".agentsea/data");
                    println!(
                        "Attempting to use fallback directory: {}",
                        fallback_dir.display()
                    );

                    if let Err(e2) = std::fs::create_dir_all(&fallback_dir) {
                        return Err(DbErr::Custom(format!(
                            "Failed to create both default and fallback database directories: {} and {}", 
                            e, e2
                        )));
                    }

                    // Use the fallback database path
                    let fallback_db_path = fallback_dir.join("nebu.db");
                    let fallback_url = format!("sqlite:{}", fallback_db_path.display());
                    println!("Using fallback database URL: {}", fallback_url);

                    let db = Database::connect(&fallback_url).await?;
                    create_tables(&db).await?;
                    return Ok(db);
                } else {
                    return Err(DbErr::Custom(format!(
                        "Failed to create database directory and couldn't find home directory: {}",
                        e
                    )));
                }
            }
        }
    }

    let db = Database::connect(database_url).await?;
    create_tables(&db).await?;
    Ok(db)
}

// Extract table creation logic to avoid duplication
async fn create_tables(db: &DbPool) -> Result<(), DbErr> {
    // Create the schema builder
    let schema = Schema::new(db.get_database_backend());

    // Create tables if they don't exist
    db.execute(
        db.get_database_backend().build(
            schema
                .create_table_from_entity(crate::entities::containers::Entity)
                .if_not_exists(),
        ),
    )
    .await?;

    // Create secrets table if it doesn't exist
    db.execute(
        db.get_database_backend().build(
            schema
                .create_table_from_entity(crate::entities::secrets::Entity)
                .if_not_exists(),
        ),
    )
    .await?;

    db.execute(
        db.get_database_backend().build(
            schema
                .create_table_from_entity(crate::entities::processors::Entity)
                .if_not_exists(),
        ),
    )
    .await?;

    db.execute(
        db.get_database_backend().build(
            schema
<<<<<<< HEAD
                .create_table_from_entity(crate::auth::db::Entity)
=======
                .create_table_from_entity(crate::entities::volumes::Entity)
                .if_not_exists(),
        ),
    )
    .await?;

    db.execute(
        db.get_database_backend().build(
            schema
                .create_table_from_entity(crate::entities::namespaces::Entity)
>>>>>>> eb791e22
                .if_not_exists(),
        ),
    )
    .await?;

    Ok(())
}<|MERGE_RESOLUTION|>--- conflicted
+++ resolved
@@ -96,9 +96,15 @@
     db.execute(
         db.get_database_backend().build(
             schema
-<<<<<<< HEAD
                 .create_table_from_entity(crate::auth::db::Entity)
-=======
+                .if_not_exists(),
+        ),
+    )
+        .await?;
+
+    db.execute(
+        db.get_database_backend().build(
+            schema
                 .create_table_from_entity(crate::entities::volumes::Entity)
                 .if_not_exists(),
         ),
@@ -109,7 +115,6 @@
         db.get_database_backend().build(
             schema
                 .create_table_from_entity(crate::entities::namespaces::Entity)
->>>>>>> eb791e22
                 .if_not_exists(),
         ),
     )
