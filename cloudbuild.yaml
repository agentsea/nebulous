steps:
  - name: "gcr.io/cloud-builders/docker"
    id: "Setup Buildx"
    entrypoint: "bash"
    args:
      - "-c"
      - |
        docker buildx create --name mybuilder --use
        docker buildx inspect --bootstrap

  - name: "gcr.io/cloud-builders/docker"
    id: "Build and Push"
    entrypoint: "bash"
    args:
      - "-c"
      - |
        # Prepare tag list
        TAGS="-t us-docker.pkg.dev/$PROJECT_ID/nebulous/server:$SHORT_SHA -t us-docker.pkg.dev/$PROJECT_ID/nebulous/server:$BRANCH_NAME"
        
        # Add latest tag if on main branch
        if [ "$BRANCH_NAME" == "main" ]; then
<<<<<<< HEAD
          TAGS="$$TAGS -t us-docker.pkg.dev/$PROJECT_ID/nebulous/server:latest"
=======
          TAGS="$TAGS -t us-docker.pkg.dev/$PROJECT_ID/nebulous/server:latest"
>>>>>>> 7b319061
        fi
        
        # Add version tag if TAG_NAME exists
        if [ -n "$TAG_NAME" ]; then
          echo "Detected tag: $TAG_NAME. Adding version tag."
<<<<<<< HEAD
          TAGS="$$TAGS -t us-docker.pkg.dev/$PROJECT_ID/nebulous/server:$TAG_NAME"
=======
          TAGS="$TAGS -t us-docker.pkg.dev/$PROJECT_ID/nebulous/server:$TAG_NAME"
>>>>>>> 7b319061
        fi
        
        # Build and push all tags in one operation
        docker buildx build \
          --platform linux/amd64 \
<<<<<<< HEAD
          $$TAGS \
=======
          $TAGS \
>>>>>>> 7b319061
          --push \
          .

timeout: "1800s"

options:
  machineType: "E2_HIGHCPU_32"
  env:
    - DOCKER_BUILDKIT=1<|MERGE_RESOLUTION|>--- conflicted
+++ resolved
@@ -19,31 +19,19 @@
         
         # Add latest tag if on main branch
         if [ "$BRANCH_NAME" == "main" ]; then
-<<<<<<< HEAD
           TAGS="$$TAGS -t us-docker.pkg.dev/$PROJECT_ID/nebulous/server:latest"
-=======
-          TAGS="$TAGS -t us-docker.pkg.dev/$PROJECT_ID/nebulous/server:latest"
->>>>>>> 7b319061
         fi
         
         # Add version tag if TAG_NAME exists
         if [ -n "$TAG_NAME" ]; then
           echo "Detected tag: $TAG_NAME. Adding version tag."
-<<<<<<< HEAD
           TAGS="$$TAGS -t us-docker.pkg.dev/$PROJECT_ID/nebulous/server:$TAG_NAME"
-=======
-          TAGS="$TAGS -t us-docker.pkg.dev/$PROJECT_ID/nebulous/server:$TAG_NAME"
->>>>>>> 7b319061
         fi
         
         # Build and push all tags in one operation
         docker buildx build \
           --platform linux/amd64 \
-<<<<<<< HEAD
           $$TAGS \
-=======
-          $TAGS \
->>>>>>> 7b319061
           --push \
           .
 
