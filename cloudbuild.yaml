--- conflicted
+++ resolved
@@ -15,37 +15,23 @@
     args:
       - "-c"
       - |
-<<<<<<< HEAD
-        # Initialize tag variables for slim image
         SLIM_TAGS="-t us-docker.pkg.dev/$PROJECT_ID/nebulous/server-slim:$SHORT_SHA"
         FULL_TAGS="-t us-docker.pkg.dev/$PROJECT_ID/nebulous/server:$SHORT_SHA"
-=======
-        # Prepare tag list
-        TAGS="-t us-docker.pkg.dev/$PROJECT_ID/nebulous/server:$SHORT_SHA"
->>>>>>> f2b62a69
 
         # Add branch name tag if BRANCH_NAME is not empty
         if [ -n "$BRANCH_NAME" ]; then
           echo "Detected branch: $BRANCH_NAME. Adding branch tag."
           DOCKER_TAG=$(echo "$BRANCH_NAME" | sed 's/[^a-z0-9._-]/-/g' | sed 's/^[.-]//' | sed 's/[.-]$//')
           echo "Transformed branch $BRANCH_NAME to Docker tag: $$DOCKER_TAG"
-<<<<<<< HEAD
           SLIM_TAGS="$$SLIM_TAGS -t us-docker.pkg.dev/$PROJECT_ID/nebulous/server-slim:$$DOCKER_TAG"
           FULL_TAGS="$$FULL_TAGS -t us-docker.pkg.dev/$PROJECT_ID/nebulous/server:$$DOCKER_TAG"
-=======
-          TAGS="$$TAGS -t us-docker.pkg.dev/$PROJECT_ID/nebulous/server:$$DOCKER_TAG"
->>>>>>> f2b62a69
         fi
         
         # Add latest tag if on main branch
         if [ "$BRANCH_NAME" == "main" ]; then
           echo "Detected main branch. Adding latest tag."
-<<<<<<< HEAD
           SLIM_TAGS="$$SLIM_TAGS -t us-docker.pkg.dev/$PROJECT_ID/nebulous/server-slim:latest"
           FULL_TAGS="$$FULL_TAGS -t us-docker.pkg.dev/$PROJECT_ID/nebulous/server:latest"
-=======
-          TAGS="$$TAGS -t us-docker.pkg.dev/$PROJECT_ID/nebulous/server:latest"
->>>>>>> f2b62a69
         fi
         
         # Add version tag if TAG_NAME exists
